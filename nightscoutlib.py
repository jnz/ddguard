--- conflicted
+++ resolved
@@ -18,11 +18,8 @@
 #    29/11/2019 - Upload of real device serial and pump date
 #    13/12/2019 - Check for "lost sensor" condition
 #    14/04/2020 - Adapt to new data format from CNL driver
-<<<<<<< HEAD
 #    27/04/2020 - Add pump status handling
-=======
 #    28/06/2020 - Syntax updates for Python3
->>>>>>> de49155d
 #
 #  Copyright 2019-2020, Ondrej Wisniewski 
 #  
@@ -205,7 +202,7 @@
          if data["sensorStatus"]["exception"]==0:
             status = status + str(data["sensorBatteryLevelPercentage"]) + "% "
          if data["sensorCalMinutesRemaining"]>0:
-            status = status + str(data["sensorCalMinutesRemaining"]/60) +":"+str(data["sensorCalMinutesRemaining"]%60)
+            status = status + "{0}:{1:02d}h".format(int(data["sensorCalMinutesRemaining"]/60),data["sensorCalMinutesRemaining"]%60)
       else:
          status = ""
       
