###############################################################################
#  
#  Diabetes Data Guard (DD-Guard): Nightscout uploader library
#  
#  Description:
#
#    This library implements the uploader of the live sensor and pump  
#    data to the Nightscout REST API
#  
#  Author:
#
#    Ondrej Wisniewski (ondrej.wisniewski *at* gmail.com)
#  
#  Changelog:
#
#    19/11/2019 - Initial public release
#    25/11/2019 - Add exception code handling
#    29/11/2019 - Upload of real device serial and pump date
#    13/12/2019 - Check for "lost sensor" condition
#    14/04/2020 - Adapt to new data format from CNL driver
#    27/04/2020 - Add pump status handling
<<<<<<< HEAD
=======
#    28/06/2020 - Syntax updates for Python3
>>>>>>> 1e590ffb
#
#  Copyright 2019-2020, Ondrej Wisniewski 
#  
#  This file is part of the DD-Guard project.
#  
#  DD-Guard is free software: you can redistribute it and/or modify
#  it under the terms of the GNU General Public License as published by
#  the Free Software Foundation, either version 3 of the License, or
#  (at your option) any later version.
# 
#  This program is distributed in the hope that it will be useful,
#  but WITHOUT ANY WARRANTY; without even the implied warranty of
#  MERCHANTABILITY or FITNESS FOR A PARTICULAR PURPOSE.  See the
#  GNU General Public License for more details.
# 
#  You should have received a copy of the GNU General Public License
#  along with crelay.  If not, see <http://www.gnu.org/licenses/>.
#  
###############################################################################
import json
import syslog
import hashlib
import requests
from sensor_codes import SENSOR_EXCEPTIONS


# Nightscout error codes
class NS_ERROR:
   SENSOR_NOT_ACTIVE     = 1  # "?SN"
   MINIMAL_DEVIATION     = 2  # "?MD"
   NO_ANTENNA            = 3  # "?NA"
   SENSOR_NOT_CALIBRATED = 5  # "?NC"
   COUNTS_DEVIATION      = 6  # "?CD"
   ABSOLUTE_DEVIATION    = 9  # "?AD"
   POWER_DEVIATION       = 10 # "???"
   BAD_RF                = 12 # "?RF"

# Nightscout trend codes
class NS_TREND:
   NONE                  = "NONE"
   TRIPLE_UP             = "TripleUp"
   DOUBLE_UP             = "DoubleUp"
   SINGLE_UP             = "SingleUp"
   FOURTY_FIVE_UP        = "FortyFiveUp"
   FLAT                  = "Flat"
   FOURTY_FIVE_DOWN      = "FortyFiveDown"
   SINGLE_DOWN           = "SingleDown"
   DOUBLE_DOWN           = "DoubleDown"
   TRIPLE_DOWN           = "TripleDown"
   NOT_COMPUTABLE        = "NOT COMPUTABLE"
   RATE_OUT_OF_RANGE     = "RATE OUT OF RANGE"
   NOT_SET               = "NONE"

# Nightscout uploader class
class nightscout_uploader(object):
   
   def __init__(self, server, secret):
      if "http" in server.strip():
         self.ns_url  = server.strip()
      else:
         self.ns_url     = "http://"+server.strip()
      self.api_secret = hashlib.sha1(str(secret.strip()).encode('utf-8')).hexdigest()
      self.api_base   = "/api/v1/"
      self.device     = "medtronic-600://"
      self.headers    = {
                           "user-agent":"dd-guard",
                           "Content-Type":"application/json",
                           "api-secret":self.api_secret
                        }
      
   # Trend mapping
   def direction_str(self, trend):
      if trend   == -3:
         return NS_TREND.TRIPLE_DOWN
      elif trend == -2:
         return NS_TREND.DOUBLE_DOWN
      elif trend == -1:
         return NS_TREND.SINGLE_DOWN
      elif trend == 0:
         return NS_TREND.FLAT
      elif trend == 1:
         return NS_TREND.SINGLE_UP
      elif trend == 2:
         return NS_TREND.DOUBLE_UP
      elif trend == 3:
         return NS_TREND.TRIPLE_UP
      else:
         return NS_TREND.RATE_OUT_OF_RANGE
      
   # Exception code mapping
   def exception_code(self, sgv):
      if sgv in [SENSOR_EXCEPTIONS.SENSOR_CAL_NEEDED]:
         return NS_ERROR.SENSOR_NOT_CALIBRATED,NS_TREND.NOT_COMPUTABLE 
      elif sgv in [SENSOR_EXCEPTIONS.SENSOR_CHANGE_CAL_ERROR, 
                   SENSOR_EXCEPTIONS.SENSOR_CHANGE_SENSOR,
                   SENSOR_EXCEPTIONS.SENSOR_END_OF_LIFE]:
         return NS_ERROR.SENSOR_NOT_ACTIVE,NS_TREND.NOT_COMPUTABLE
      elif sgv in [SENSOR_EXCEPTIONS.SENSOR_READING_LOW]:
         return 40,NS_TREND.RATE_OUT_OF_RANGE
      elif sgv in [SENSOR_EXCEPTIONS.SENSOR_READING_HIGH]:
         return 400,NS_TREND.RATE_OUT_OF_RANGE
      elif sgv in [SENSOR_EXCEPTIONS.SENSOR_CAL_PENDING, 
                   SENSOR_EXCEPTIONS.SENSOR_INIT, 
                   SENSOR_EXCEPTIONS.SENSOR_TIME_UNKNOWN, 
                   SENSOR_EXCEPTIONS.SENSOR_NOT_READY, 
                   SENSOR_EXCEPTIONS.SENSOR_ERROR]:
         return NS_ERROR.NO_ANTENNA,NS_TREND.NOT_COMPUTABLE
      
      
   #########################################################
   #
   # Function:    upload_entries()
   # Description: Upload sensor data via the entries/ 
   #              API endpoint
   # 
   #########################################################
   def upload_entries(self, data):

      rc = True
      url = self.ns_url + self.api_base + "entries.json"
      sgv = data["sensorBGL"]
      trend = data["trendArrow"]
      date = data["sensorBGLTimestamp"]
      
      # Check for "lost sensor" condition
      # We don't upload any sensor data in this case
      if (sgv == 0) and (trend == -3) and (date.strftime("%c").find("01:00:00 1970") != -1):
         print("Sensor lost, not uploading SGV data")
         return False
      
      # Check for exception codes
      if sgv >= 0x0300:
         sgv,trend_str = self.exception_code(sgv)
      else:
         trend_str = self.direction_str(trend)
      
      payload = {
            "device":self.device+data["serial"],
            "type":"sgv",
            "dateString":date.strftime("%c"),
            "date":int(date.strftime("%s"))*1000,
            "sgv":sgv,
            "direction":trend_str
         }
      #print "url: " + url
      #print "headers: "+json.dumps(self.headers)
      #print "payload: "+json.dumps(payload)
      
      try:
         #print "Send API request"
         r = requests.post(url, headers = self.headers, data = json.dumps(payload))
         #print "API response: "+r.text
         if r.status_code != requests.codes.ok:
            syslog.syslog(syslog.LOG_ERR, "Uploading entries record returned error "+str(r.status_code))
            rc = False
      except:
         #print "Uploading entries record failed with exception"
         syslog.syslog(syslog.LOG_ERR, "Uploading entries record failed with exception")
         rc = False
   
      return rc


   #########################################################
   #
   # Function:    upload_devicestatus()
   # Description: Upload pump data via the devicestatus/ 
   #              API endpoint
   # 
   #########################################################
   def upload_devicestatus(self, data):
   
      rc = True
      url = self.ns_url + self.api_base + "devicestatus.json"
      date = data["pumpTime"]
      
      # Build pump status
      if data["pumpStatus"]["cgmActive"]:
         status = " | "
         if data["sensorStatus"]["exception"]==0:
            status = status + str(data["sensorBatteryLevelPercentage"]) + "% "
         if data["sensorCalMinutesRemaining"]>0:
            status = status + str(data["sensorCalMinutesRemaining"]/60) +":"+str(data["sensorCalMinutesRemaining"]%60)
      else:
         status = ""
      
      payload = {
            "device":self.device+data["serial"],
            "created_at": int(date.strftime("%s"))*1000,
            "uploaderBattery":100, # FIXME
            "pump": {
               "clock":int(date.strftime("%s"))*1000,
               "reservoir":data["insulinUnitsRemaining"],
               "battery": {
                  "percent":data["batteryLevelPercentage"]
               },
               "iob": {
                  "timestamp":int(date.strftime("%s"))*1000,
                  "bolusiob":data["activeInsulin"]
               },
               "status": {
                  "bolusing":True if (data["pumpStatus"]["bolusingNormal"]|data["pumpStatus"]["bolusingSquare"]|data["pumpStatus"]["bolusingDual"]) else False,
                  "suspended":True if data["pumpStatus"]["suspended"] else False,
                  "status":status
               }
            }
         }
      #print "url: " + url
      #print "payload: "+json.dumps(payload)
  
      try:
         #print "Send API request"
         r = requests.post(url, headers = self.headers, data = json.dumps(payload))
         #print "API response: "+r.text
         if r.status_code != requests.codes.ok:
            syslog.syslog(syslog.LOG_ERR, "Uploading entries record returned error "+str(r.status_code))
            rc = False
      except:
         #print "Uploading entries record failed with exception"
         syslog.syslog(syslog.LOG_ERR, "Uploading entries record failed with exception")
         rc = False
   
      # TODO: delete old entries
   
      return rc
   

   #########################################################
   #
   # Function:    upload()
   # Description: Upload sensor and pump data to the 
   #              Nightscout REST API
   # 
   #########################################################
   def upload(self, data):
   
      rc = True
      if data != None:
         print("Uploading data to Nightscout")
         
         # Upload sensor data
         rc = self.upload_entries(data)
   
         # Upload pump data
         rc &= self.upload_devicestatus(data)

      return rc   <|MERGE_RESOLUTION|>--- conflicted
+++ resolved
@@ -19,10 +19,7 @@
 #    13/12/2019 - Check for "lost sensor" condition
 #    14/04/2020 - Adapt to new data format from CNL driver
 #    27/04/2020 - Add pump status handling
-<<<<<<< HEAD
-=======
 #    28/06/2020 - Syntax updates for Python3
->>>>>>> 1e590ffb
 #
 #  Copyright 2019-2020, Ondrej Wisniewski 
 #  
